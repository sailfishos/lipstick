--- conflicted
+++ resolved
@@ -86,7 +86,6 @@
 void LauncherButton::updateFromDesktopEntry(const QString &desktopEntryPath)
 {
     // only update if not initialized yet or if from the same desktop entry
-<<<<<<< HEAD
     if (model()->desktopEntry().isNull()
         || desktopEntryPath == model()->desktopEntry()->fileName()) {
 
@@ -97,29 +96,6 @@
 
         updateIcon(entry);
         updateTarget(entry);
-=======
-    if (model()->desktopEntryFile().isEmpty() || desktopEntryPath == model()->desktopEntryFile()) {
-        MDesktopEntry entry(desktopEntryPath);
-        setTargetType(entry.type());
-        setText(entry.name());
-
-        if (!entry.icon().isEmpty()) {
-            if (QFileInfo(entry.icon()).isAbsolute()) {
-                setIcon(QIcon(entry.icon()));
-            } else {
-                if (QIcon::hasThemeIcon(entry.icon())) {
-                    setIcon(QIcon::fromTheme(entry.icon()));
-                } else {
-                    setIconID(entry.icon());
-                }
-            }
-        } else {
-            // FIXME: change to use correct default icon id when available
-            // as incorrect id icon-Application-Default will load default icon
-            // (at the moment default icon seems to be icon-l-video)
-            setIconID("icon-Application-Default");
-        }
->>>>>>> e16c7d10
 
         model()->setDesktopEntry(entry);
     }
@@ -129,9 +105,13 @@
 {
     if (!entry->icon().isEmpty()) {
         if (QFileInfo(entry->icon()).isAbsolute()) {
-            setIcon(QIcon(entry->icon()));
+            setIcon(QIcon(entry.icon()));
         } else {
-            setIconID(entry->icon());
+            if (QIcon::hasThemeIcon(entry->icon())) {
+                setIcon(QIcon::fromTheme(entry->icon()));
+            } else {
+                setIconID(entry->icon());
+            }
         }
     } else {
         // FIXME: change to use correct default icon id when available
