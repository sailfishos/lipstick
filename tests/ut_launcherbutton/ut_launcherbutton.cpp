/***************************************************************************
**
** Copyright (C) 2010 Nokia Corporation and/or its subsidiary(-ies).
** All rights reserved.
** Contact: Nokia Corporation (directui@nokia.com)
**
** This file is part of mhome.
**
** If you have questions regarding the use of this file, please contact
** Nokia at directui@nokia.com.
**
** This library is free software; you can redistribute it and/or
** modify it under the terms of the GNU Lesser General Public
** License version 2.1 as published by the Free Software Foundation
** and appearing in the file LICENSE.LGPL included in the packaging
** of this file.
**
****************************************************************************/

#include <QtTest/QtTest>
#include <MApplication>
#include <MDesktopEntry>
#include "ut_launcherbutton.h"
#include "launcherbutton.h"
#include "launcher_stub.h"

// MDesktopEntry stubs (used by LauncherButton)
QMap<const MDesktopEntry *, QString> desktopEntryFileName;
QMap<QString, QString> desktopEntryType;
QMap<QString, QString> desktopEntryXMaemoService;
QMap<QString, QString> desktopEntryName;
QMap<QString, QString> desktopEntryNameOtherLang;
QMap<QString, QString> desktopEntryIcon;
QMap<QString, QString> desktopEntryExec;
QString language;

MDesktopEntry::MDesktopEntry(const QString &fileName) :
    d_ptr(NULL)
{
    desktopEntryFileName.insert(this, fileName);
}

QString MDesktopEntry::fileName() const
{
    return desktopEntryFileName[this];
}


bool MDesktopEntry::isValid() const
{
    return true;
}

QString MDesktopEntry::type() const
{
    return desktopEntryType.value(desktopEntryFileName.value(this));
}

QString MDesktopEntry::xMaemoService() const
{
    return desktopEntryXMaemoService.value(desktopEntryFileName.value(this));
}

QString MDesktopEntry::name() const
{
    if ("english" == language) {
        return desktopEntryName.value(desktopEntryFileName.value(this));
    } else  {
        return desktopEntryNameOtherLang.value(desktopEntryFileName.value(this));
    }
}

QString MDesktopEntry::icon() const
{
    return desktopEntryIcon.value(desktopEntryFileName.value(this));
}

QString MDesktopEntry::exec() const
{
    return desktopEntryExec.value(desktopEntryFileName.value(this));
}

// QIcon stubs
QString qIconFileName;
QIcon::QIcon(const QString &fileName)
{
    qIconFileName = fileName;
}

QIcon::~QIcon()
{
}

bool qIconHasThemeIcon = false;
bool QIcon::hasThemeIcon(const QString &name)
{
    return qIconHasThemeIcon;
}

QString qIconName;
QIcon QIcon::fromTheme(const QString &name, const QIcon &fallback)
{
    qIconName = name;
    return fallback;
}

void Ut_LauncherButton::initTestCase()
{
    static int argc = 1;
    static char *app_name[1] = { (char *) "./ut_launcherbutton" };
    app = new MApplication(argc, app_name);
}

void Ut_LauncherButton::cleanupTestCase()
{
    delete app;
}

void Ut_LauncherButton::init()
{
    desktopEntryNameOtherLang.clear();
    desktopEntryFileName.clear();
    desktopEntryType.clear();
    desktopEntryXMaemoService.clear();
    desktopEntryName.clear();
    desktopEntryIcon.clear();
    desktopEntryExec.clear();
<<<<<<< HEAD
    iconFileName.clear();
    language = "english";
=======
    qIconFileName.clear();
    qIconName.clear();
    qIconHasThemeIcon = false;
>>>>>>> e16c7d10
    m_subject = new LauncherButton();
    connect(this, SIGNAL(clicked()), m_subject, SLOT(launch()));
}

void Ut_LauncherButton::cleanup()
{
    delete m_subject;
}

void Ut_LauncherButton::testInitialization()
{
    delete m_subject;

    desktopEntryType.insert("/dev/null", "Application");
    desktopEntryName.insert("/dev/null", "name");
    desktopEntryIcon.insert("/dev/null", "icon");
    desktopEntryExec.insert("/dev/null", "exec");


    m_subject = new LauncherButton("/dev/null");
    QCOMPARE(m_subject->targetType(), QString("Application"));
    QCOMPARE(m_subject->text(), QString("name"));
    QCOMPARE(m_subject->iconID(), QString("icon"));
    QCOMPARE(m_subject->target(), QString("exec"));
}

void Ut_LauncherButton::testInitializationXMaemoService()
{
    delete m_subject;

    desktopEntryType.insert("/dev/null", "Application");
    desktopEntryXMaemoService.insert("/dev/null", "service");

    m_subject = new LauncherButton("/dev/null");
    QCOMPARE(m_subject->targetType(), QString("Service"));
    QCOMPARE(m_subject->target(), QString("service"));
}

void Ut_LauncherButton::testInitializationAbsoluteIcon()
{
    delete m_subject;

    desktopEntryIcon.insert("/dev/null", "/icon");

    m_subject = new LauncherButton("/dev/null");
    QCOMPARE(m_subject->iconID(), QString());
    QCOMPARE(qIconFileName, QString("/icon"));
}

void Ut_LauncherButton::testInitializationFreeDesktopIcon()
{
    delete m_subject;

    desktopEntryIcon.insert("/dev/null", "icon");
    qIconHasThemeIcon = true;

    m_subject = new LauncherButton("/dev/null");
    QCOMPARE(m_subject->iconID(), QString());
    QCOMPARE(qIconName, QString("icon"));
}

void Ut_LauncherButton::testLaunchApplication()
{
    m_subject->setTargetType("Application");
    m_subject->setTarget("testApplication");
    emit clicked();
    QCOMPARE(gLauncherStub->stubCallCount("startApplication"), 1);
    QCOMPARE(gLauncherStub->stubLastCallTo("startApplication").parameter<QString>(0), m_subject->target());
}

void Ut_LauncherButton::testLaunchMApplication()
{
    m_subject->setTargetType("Service");
    m_subject->setTarget("testService");
    emit clicked();
    QCOMPARE(gLauncherStub->stubCallCount("startMApplication"), 1);
    QCOMPARE(gLauncherStub->stubLastCallTo("startMApplication").parameter<QString>(0), m_subject->target());
}

void Ut_LauncherButton::testLanguageChange()
{
    delete m_subject;

    desktopEntryType.insert("/dev/null", "Application");
    desktopEntryName.insert("/dev/null", "name");
    desktopEntryNameOtherLang.insert("/dev/null", "other_lang_name");
    desktopEntryIcon.insert("/dev/null", "icon");
    desktopEntryExec.insert("/dev/null", "exec");

    m_subject = new LauncherButton("/dev/null");
    QCOMPARE(m_subject->targetType(), QString("Application"));
    QCOMPARE(m_subject->text(), QString("name"));
    QCOMPARE(m_subject->iconID(), QString("icon"));
    QCOMPARE(m_subject->target(), QString("exec"));
    language = "otherlang";
    m_subject->retranslateUi();
    QCOMPARE(m_subject->targetType(), QString("Application"));
    QCOMPARE(m_subject->text(), QString("other_lang_name"));
    QCOMPARE(m_subject->iconID(), QString("icon"));
    QCOMPARE(m_subject->target(), QString("exec"));
}

QTEST_APPLESS_MAIN(Ut_LauncherButton)<|MERGE_RESOLUTION|>--- conflicted
+++ resolved
@@ -118,6 +118,7 @@
 
 void Ut_LauncherButton::init()
 {
+    language = "english";
     desktopEntryNameOtherLang.clear();
     desktopEntryFileName.clear();
     desktopEntryType.clear();
@@ -125,14 +126,9 @@
     desktopEntryName.clear();
     desktopEntryIcon.clear();
     desktopEntryExec.clear();
-<<<<<<< HEAD
-    iconFileName.clear();
-    language = "english";
-=======
     qIconFileName.clear();
     qIconName.clear();
     qIconHasThemeIcon = false;
->>>>>>> e16c7d10
     m_subject = new LauncherButton();
     connect(this, SIGNAL(clicked()), m_subject, SLOT(launch()));
 }
