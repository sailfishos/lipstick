# Input
HEADERS += homeapplication.h \
    windowinfo.h \
    home.h \
    appletspace.h \
    appletspaceview.h \
    appletspacemodel.h \
    appletspacestyle.h \
    applicationcontext.h \
    contextframeworkcontext.h \
    desktop.h \
    desktopmodel.h \
    desktopview.h \
    desktopstyle.h \
    mainwindow.h \
    launcher.h \
    launcherview.h \
    launchermodel.h \
    launcherstyle.h \
    launcherbutton.h \
    launcherbuttonmodel.h \
    launcherbuttonview.h \
    launcherbuttonstyle.h \
<<<<<<< HEAD
    notifier.h \
    pagedviewport.h \
=======
>>>>>>> 2b72514e
    quicklaunchbar.h \
    quicklaunchbarmodel.h \
    quicklaunchbarview.h \
    quicklaunchbarstyle.h \
    statusindicator.h \
    statusindicatormodel.h \
    statusindicatorlabelview.h \
    statusindicatorlabelstyle.h \
    switcher.h \
    switchermodel.h \
    switcherview.h \
    switcherstyle.h \
    switcherbutton.h \
    switcherbuttonmodel.h \
    switcherbuttonview.h \
    switcherbuttonswview.h \
    switcherbuttonstyle.h \
    switcherphysicsintegrationstrategy.h \
    x11helper.h \
    x11wrapper.h \
    launcherpage.h \
    launcherpageview.h \
    launcherpagestyle.h \
    launcherpagemodel.h \
    launcherdatastore.h
SOURCES += homeapplication.cpp \
    windowinfo.cpp \
    home.cpp \
    appletspace.cpp \
    appletspaceview.cpp \
    contextframeworkcontext.cpp \
    desktop.cpp \
    desktopview.cpp \
    mainwindow.cpp \
    launcher.cpp \
    launcherview.cpp \
    launcherbutton.cpp \
    launcherbuttonview.cpp \
<<<<<<< HEAD
    notifier.cpp \
    pagedviewport.cpp \
=======
>>>>>>> 2b72514e
    quicklaunchbar.cpp \
    quicklaunchbarview.cpp \
    statusindicator.cpp \
    statusindicatorlabelview.cpp \
    switcher.cpp \
    switcherview.cpp \
    switcherbutton.cpp \
    switcherbuttonview.cpp \
    switcherbuttonswview.cpp \
    switcherphysicsintegrationstrategy.cpp \
    x11helper.cpp \
<<<<<<< HEAD
    x11wrapper.cpp \
    launcherpage.cpp \
    launcherpageview.cpp \
    launcherdatastore.cpp
MODEL_HEADERS += appletspacemodel.h \
    clockmodel.h \
=======
    x11wrapper.cpp
MODEL_HEADERS += \
    appletspacemodel.h \
>>>>>>> 2b72514e
    desktopmodel.h \
    launcherbuttonmodel.h \
    launchermodel.h \
    quicklaunchbarmodel.h \
    statusindicatormodel.h \
    switcherbuttonmodel.h \
<<<<<<< HEAD
    switchermodel.h \
    launcherpagemodel.h \
    statusindicatormodel.h
STYLE_HEADERS += appletspacestyle.h \
    clockstyle.h \
    desktopstyle.h \
    launcherstyle.h \
    launcherbuttonstyle.h \
    launcherpagestyle.h \
    notificationareastyle.h \
=======
    switchermodel.h
STYLE_HEADERS += \
    appletspacestyle.h \
    desktopstyle.h \
    launcherstyle.h \
    launcherbuttonstyle.h \
>>>>>>> 2b72514e
    quicklaunchbarstyle.h \
    statusindicatorlabelstyle.h \
    switcherbuttonstyle.h \
<<<<<<< HEAD
    switcherstyle.h \
    statusindicatorimagestyle.h \
    statusindicatorlabelstyle.h
include(notifications/notifications.pri)
=======
    switcherstyle.h
>>>>>>> 2b72514e
<|MERGE_RESOLUTION|>--- conflicted
+++ resolved
@@ -21,11 +21,7 @@
     launcherbuttonmodel.h \
     launcherbuttonview.h \
     launcherbuttonstyle.h \
-<<<<<<< HEAD
-    notifier.h \
     pagedviewport.h \
-=======
->>>>>>> 2b72514e
     quicklaunchbar.h \
     quicklaunchbarmodel.h \
     quicklaunchbarview.h \
@@ -64,11 +60,7 @@
     launcherview.cpp \
     launcherbutton.cpp \
     launcherbuttonview.cpp \
-<<<<<<< HEAD
-    notifier.cpp \
     pagedviewport.cpp \
-=======
->>>>>>> 2b72514e
     quicklaunchbar.cpp \
     quicklaunchbarview.cpp \
     statusindicator.cpp \
@@ -80,51 +72,27 @@
     switcherbuttonswview.cpp \
     switcherphysicsintegrationstrategy.cpp \
     x11helper.cpp \
-<<<<<<< HEAD
     x11wrapper.cpp \
     launcherpage.cpp \
     launcherpageview.cpp \
     launcherdatastore.cpp
 MODEL_HEADERS += appletspacemodel.h \
-    clockmodel.h \
-=======
-    x11wrapper.cpp
-MODEL_HEADERS += \
     appletspacemodel.h \
->>>>>>> 2b72514e
     desktopmodel.h \
     launcherbuttonmodel.h \
     launchermodel.h \
     quicklaunchbarmodel.h \
     statusindicatormodel.h \
     switcherbuttonmodel.h \
-<<<<<<< HEAD
     switchermodel.h \
-    launcherpagemodel.h \
-    statusindicatormodel.h
+    launcherpagemodel.h
 STYLE_HEADERS += appletspacestyle.h \
-    clockstyle.h \
+    appletspacestyle.h \
     desktopstyle.h \
     launcherstyle.h \
     launcherbuttonstyle.h \
     launcherpagestyle.h \
-    notificationareastyle.h \
-=======
-    switchermodel.h
-STYLE_HEADERS += \
-    appletspacestyle.h \
-    desktopstyle.h \
-    launcherstyle.h \
-    launcherbuttonstyle.h \
->>>>>>> 2b72514e
     quicklaunchbarstyle.h \
     statusindicatorlabelstyle.h \
     switcherbuttonstyle.h \
-<<<<<<< HEAD
-    switcherstyle.h \
-    statusindicatorimagestyle.h \
-    statusindicatorlabelstyle.h
-include(notifications/notifications.pri)
-=======
     switcherstyle.h
->>>>>>> 2b72514e
